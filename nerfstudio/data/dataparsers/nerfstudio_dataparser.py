# Copyright 2022 the Regents of the University of California, Nerfstudio Team and contributors. All rights reserved.
#
# Licensed under the Apache License, Version 2.0 (the "License");
# you may not use this file except in compliance with the License.
# You may obtain a copy of the License at
#
#     http://www.apache.org/licenses/LICENSE-2.0
#
# Unless required by applicable law or agreed to in writing, software
# distributed under the License is distributed on an "AS IS" BASIS,
# WITHOUT WARRANTIES OR CONDITIONS OF ANY KIND, either express or implied.
# See the License for the specific language governing permissions and
# limitations under the License.
""" Data parser for nerfstudio datasets. """

from __future__ import annotations

from dataclasses import dataclass, field
from pathlib import Path
from typing import Literal, Optional, Type

import numpy as np
import torch
from PIL import Image

from nerfstudio.cameras import camera_utils
from nerfstudio.cameras.cameras import CAMERA_MODEL_TO_TYPE, Cameras, CameraType
from nerfstudio.data.dataparsers.base_dataparser import DataParser, DataParserConfig, DataparserOutputs
from nerfstudio.data.scene_box import SceneBox
from nerfstudio.data.utils.dataparsers_utils import (
    get_train_eval_split_all,
    get_train_eval_split_filename,
    get_train_eval_split_fraction,
    get_train_eval_split_interval,
)
from nerfstudio.fields.avatar_mav_field import _so3_exp_map
from nerfstudio.utils.io import load_from_json
from nerfstudio.utils.rich_utils import CONSOLE

MAX_AUTO_RESOLUTION = 1600


@dataclass
class NerfstudioDataParserConfig(DataParserConfig):
    """Nerfstudio dataset config"""

    _target: Type = field(default_factory=lambda: Nerfstudio)
    """target class to instantiate"""
    data: Path = Path()
    """Directory or explicit json file path specifying location of data."""
    scale_factor: float = 1.0
    """How much to scale the camera origins by."""
    downscale_factor: Optional[int] = None
    """How much to downscale images. If not set, images are chosen such that the max dimension is <1600px."""
    scene_scale: float = 1.0
    """How much to scale the region of interest by."""
    orientation_method: Literal["pca", "up", "vertical", "none"] = "up"
    """The method to use for orientation."""
    center_method: Literal["poses", "focus", "none"] = "poses"
    """The method to use to center the poses."""
    auto_scale_poses: bool = True
    """Whether to automatically scale the poses to fit in +/- 1 bounding box."""
    eval_mode: Literal["fraction", "filename", "interval", "all"] = "fraction"
    """
    The method to use for splitting the dataset into train and eval. 
    Fraction splits based on a percentage for train and the remaining for eval.
    Filename splits based on filenames containing train/eval.
    Interval uses every nth frame for eval.
    All uses all the images for any split.
    """
    train_split_fraction: float = 0.9
    """The percentage of the dataset to use for training. Only used when eval_mode is train-split-fraction."""
    eval_interval: int = 8
    """The interval between frames to use for eval. Only used when eval_mode is eval-interval."""
    depth_unit_scale_factor: float = 1e-3
    """Scales the depth values to meters. Default value is 0.001 for a millimeter to meter conversion."""


@dataclass
class Nerfstudio(DataParser):
    """Nerfstudio DatasetParser"""

    config: NerfstudioDataParserConfig
    downscale_factor: Optional[int] = None

    def _generate_dataparser_outputs(self, split="train"):
        assert self.config.data.exists(), f"Data directory {self.config.data} does not exist."

        if self.config.data.suffix == ".json":
            meta = load_from_json(self.config.data)
            data_dir = self.config.data.parent
        else:
            meta = load_from_json(self.config.data / "transforms.json")
            data_dir = self.config.data

        image_filenames = []
        mask_filenames = []
        depth_filenames = []
        fg_mask_fnames = []
        flame_param_fnames = []

        poses = []

        fx_fixed = "fl_x" in meta
        fy_fixed = "fl_y" in meta
        cx_fixed = "cx" in meta
        cy_fixed = "cy" in meta
        height_fixed = "h" in meta
        width_fixed = "w" in meta
        distort_fixed = False
        for distort_key in ["k1", "k2", "k3", "p1", "p2"]:
            if distort_key in meta:
                distort_fixed = True
                break
        fx = []
        fy = []
        cx = []
        cy = []
        height = []
        width = []
        distort = []

        # sort the frames by fname
        fnames = []
        for frame in meta["frames"]:
            filepath = Path(frame["file_path"])
            fname = self._get_fname(filepath, data_dir)
            fnames.append(fname)
        inds = np.argsort(fnames)
        frames = [meta["frames"][ind] for ind in inds]

        for frame in frames:
            filepath = Path(frame["file_path"])
            fname = self._get_fname(filepath, data_dir)

            if not fx_fixed:
                assert "fl_x" in frame, "fx not specified in frame"
                fx.append(float(frame["fl_x"]))
            if not fy_fixed:
                assert "fl_y" in frame, "fy not specified in frame"
                fy.append(float(frame["fl_y"]))
            if not cx_fixed:
                assert "cx" in frame, "cx not specified in frame"
                cx.append(float(frame["cx"]))
            if not cy_fixed:
                assert "cy" in frame, "cy not specified in frame"
                cy.append(float(frame["cy"]))
            if not height_fixed:
                assert "h" in frame, "height not specified in frame"
                height.append(int(frame["h"]))
            if not width_fixed:
                assert "w" in frame, "width not specified in frame"
                width.append(int(frame["w"]))
            if not distort_fixed:
                distort.append(
                    camera_utils.get_distortion_params(
                        k1=float(frame["k1"]) if "k1" in frame else 0.0,
                        k2=float(frame["k2"]) if "k2" in frame else 0.0,
                        k3=float(frame["k3"]) if "k3" in frame else 0.0,
                        k4=float(frame["k4"]) if "k4" in frame else 0.0,
                        p1=float(frame["p1"]) if "p1" in frame else 0.0,
                        p2=float(frame["p2"]) if "p2" in frame else 0.0,
                    )
                )

            image_filenames.append(fname)
            poses.append(np.array(frame["transform_matrix"]))
            if "mask_path" in frame:
                mask_filepath = Path(frame["mask_path"])
                mask_fname = self._get_fname(
                    mask_filepath,
                    data_dir,
                    downsample_folder_prefix="masks_",
                )
                mask_filenames.append(mask_fname)

            if "depth_file_path" in frame:
                depth_filepath = Path(frame["depth_file_path"])
                depth_fname = self._get_fname(depth_filepath, data_dir, downsample_folder_prefix="depths_")
                depth_filenames.append(depth_fname)

            if "fg_mask_path" in frame:
                fg_mask_filepath = Path(frame["fg_mask_path"])
                fg_mask_fname = self._get_fname(fg_mask_filepath, data_dir)
                fg_mask_fnames.append(fg_mask_fname)

            if "flame_param_path" in frame:
                flame_param_filepath = Path(frame["flame_param_path"])
                flame_param_fname = self._get_fname(flame_param_filepath, data_dir)
                flame_param_fnames.append(flame_param_fname)

        assert len(mask_filenames) == 0 or (
            len(mask_filenames) == len(image_filenames)
        ), """
        Different number of image and mask filenames.
        You should check that mask_path is specified for every frame (or zero frames) in transforms.json.
        """
        assert len(depth_filenames) == 0 or (
            len(depth_filenames) == len(image_filenames)
        ), """
        Different number of image and depth filenames.
        You should check that depth_file_path is specified for every frame (or zero frames) in transforms.json.
        """
        assert len(fg_mask_fnames) == 0 or (
            len(fg_mask_fnames) == len(image_filenames)
        ), """
        Different number of image and fg mask filenames.
        You should check that fg_mask_path is specified for every frame (or zero frames) in transforms.json.
        """
        assert len(flame_param_fnames) == 0 or (
            len(flame_param_fnames) == len(image_filenames)
        ), """
        Different number of image and flame param filenames.
        You should check that flame_param_path is specified for every frame (or zero frames) in transforms.json.
        """

        has_split_files_spec = any(f"{split}_filenames" in meta for split in ("train", "val", "test"))
        if f"{split}_filenames" in meta:
            # Validate split first
            split_filenames = set(self._get_fname(Path(x), data_dir) for x in meta[f"{split}_filenames"])
            unmatched_filenames = split_filenames.difference(image_filenames)
            if unmatched_filenames:
                raise RuntimeError(f"Some filenames for split {split} were not found: {unmatched_filenames}.")

            indices = [i for i, path in enumerate(image_filenames) if path in split_filenames]
            CONSOLE.log(f"[yellow] Dataset is overriding {split}_indices to {indices}")
            indices = np.array(indices, dtype=np.int32)
        elif has_split_files_spec:
            raise RuntimeError(f"The dataset's list of filenames for split {split} is missing.")
        else:
            # find train and eval indices based on the eval_mode specified
            if self.config.eval_mode == "fraction":
                i_train, i_eval = get_train_eval_split_fraction(image_filenames, self.config.train_split_fraction)
            elif self.config.eval_mode == "filename":
                i_train, i_eval = get_train_eval_split_filename(image_filenames)
            elif self.config.eval_mode == "interval":
                i_train, i_eval = get_train_eval_split_interval(image_filenames, self.config.eval_interval)
            elif self.config.eval_mode == "all":
                CONSOLE.log(
                    "[yellow] Be careful with '--eval-mode=all'. If using camera optimization, the cameras may diverge in the current implementation, giving unpredictable results."
                )
                i_train, i_eval = get_train_eval_split_all(image_filenames)
            else:
                raise ValueError(f"Unknown eval mode {self.config.eval_mode}")

            if split == "train":
                indices = i_train
            elif split in ["val", "test"]:
                indices = i_eval
            else:
                raise ValueError(f"Unknown dataparser split {split}")

        if "orientation_override" in meta:
            orientation_method = meta["orientation_override"]
            CONSOLE.log(f"[yellow] Dataset is overriding orientation method to {orientation_method}")
        else:
            orientation_method = self.config.orientation_method

        poses = torch.from_numpy(np.array(poses).astype(np.float32))
        poses, transform_matrix = camera_utils.auto_orient_and_center_poses(
            poses,
            method=orientation_method,
            center_method=self.config.center_method,
        )

        # Scale poses
        scale_factor = 1.0
        if self.config.auto_scale_poses:
            scale_factor /= float(torch.max(torch.abs(poses[:, :3, 3])))
        scale_factor *= self.config.scale_factor

        poses[:, :3, 3] *= scale_factor

        # Choose image_filenames and poses based on split, but after auto orient and scaling the poses.
        image_filenames = [image_filenames[i] for i in indices]
        mask_filenames = [mask_filenames[i] for i in indices] if len(mask_filenames) > 0 else []
        depth_filenames = [depth_filenames[i] for i in indices] if len(depth_filenames) > 0 else []
        fg_mask_fnames = [fg_mask_fnames[i] for i in indices] if len(fg_mask_fnames) > 0 else []
        flame_param_fnames = [flame_param_fnames[i] for i in indices] if len(flame_param_fnames) > 0 else []

        idx_tensor = torch.tensor(indices, dtype=torch.long)
        poses = poses[idx_tensor]

        # in x,y,z order
        # assumes that the scene is centered at the origin
        aabb_scale = self.config.scene_scale
        scene_box = SceneBox(
            aabb=torch.tensor(
                [[-aabb_scale, -aabb_scale, -aabb_scale], [aabb_scale, aabb_scale, aabb_scale]], dtype=torch.float32
            )
        )

        if "camera_model" in meta:
            camera_type = CAMERA_MODEL_TO_TYPE[meta["camera_model"]]
        else:
            camera_type = CameraType.PERSPECTIVE

        fx = float(meta["fl_x"]) if fx_fixed else torch.tensor(fx, dtype=torch.float32)[idx_tensor]
        fy = float(meta["fl_y"]) if fy_fixed else torch.tensor(fy, dtype=torch.float32)[idx_tensor]
        cx = float(meta["cx"]) if cx_fixed else torch.tensor(cx, dtype=torch.float32)[idx_tensor]
        cy = float(meta["cy"]) if cy_fixed else torch.tensor(cy, dtype=torch.float32)[idx_tensor]
        height = int(meta["h"]) if height_fixed else torch.tensor(height, dtype=torch.int32)[idx_tensor]
        width = int(meta["w"]) if width_fixed else torch.tensor(width, dtype=torch.int32)[idx_tensor]
        if distort_fixed:
            distortion_params = camera_utils.get_distortion_params(
                k1=float(meta["k1"]) if "k1" in meta else 0.0,
                k2=float(meta["k2"]) if "k2" in meta else 0.0,
                k3=float(meta["k3"]) if "k3" in meta else 0.0,
                k4=float(meta["k4"]) if "k4" in meta else 0.0,
                p1=float(meta["p1"]) if "p1" in meta else 0.0,
                p2=float(meta["p2"]) if "p2" in meta else 0.0,
            )
        else:
            distortion_params = torch.stack(distort, dim=0)[idx_tensor]

        flame_poses, flame_exps = [], []
        assert len(poses) == len(flame_param_fnames)

<<<<<<< HEAD
        APPLY_FLAME_POSES_TO_CAMS = False  # TODO(LS): rm this later
=======
        APPLY_FLAME_POSES_TO_CAMS = True  # TODO(LS): rm this later
>>>>>>> 9b03d415
        APPLY_NECK_ROT_TO_FLAME_POSE = False

        for i, flame_param_fname in enumerate(flame_param_fnames):
            fp = np.load(flame_param_fname)
<<<<<<< HEAD
            # flame_poses.append(np.concatenate([fp["rotation"], fp["translation"]], 1)[0])
            R = _so3_exp_map(torch.from_numpy(fp["rotation"]).float())[0]  # [3, 3]
            T = torch.from_numpy(fp["translation"]).float().T  # [3, 1]
=======
            R = _so3_exp_map(torch.from_numpy(fp["rotation"]).float())[0]  # [3, 3]
            T = torch.from_numpy(fp["translation"]).float()[0]  # [3,]
>>>>>>> 9b03d415

            if APPLY_NECK_ROT_TO_FLAME_POSE:
                neck_rot = _so3_exp_map(torch.from_numpy(fp["neck_pose"]).float())[0]
                R = R @ neck_rot

                verts, posed_joints, landmarks = self.flame(
                    torch.tensor(fp["shape"][None, ...]).float(),
                    torch.tensor(fp["expr"]).float(),
                    torch.tensor(fp["rotation"]).float(),
                    torch.tensor(fp["neck_pose"]).float(),
                    torch.tensor(fp["jaw_pose"]).float(),
                    torch.tensor(fp["eyes_pose"]).float(),
                    torch.tensor(fp["translation"]).float(),
                    return_landmarks=True,
                )

                neck_translation = posed_joints[:, 1]
<<<<<<< HEAD
                T = neck_translation[..., None]
                assert T.shape == (3, 1)

            if APPLY_FLAME_POSES_TO_CAMS:
                Rflame = torch.eye(4, dtype=torch.float32)
                Rflame[:3, :3] = R
                Rflame[:3, 3:] = T
                Rcam = torch.eye(4, dtype=torch.float32)
                Rcam[:3] = poses[i]
                Rflame[:3, :3] = Rflame[:3, :3].T
                Rflame[:3, 3:] = -Rflame[:3, :3] @ T
                poses[i] = (Rflame @ Rcam)[:3]

                R = torch.eye(3, dtype=torch.float32)
                T = torch.zeros(3, 1, dtype=torch.float32)

            flame_pose = torch.cat([R, T], dim=1)
            assert flame_pose.shape == (3, 4)
            flame_poses.append(flame_pose.view(-1))
=======
                T = neck_translation[...]
                assert T.shape == (3)

            if APPLY_FLAME_POSES_TO_CAMS:
                # Compute inverse flame pose
                Rflameinv = torch.eye(4, dtype=torch.float32)
                Rflameinv[:3, :3] = R.T
                Rflameinv[:3, 3] = -Rflameinv[:3, :3] @ T
                # Shift the camera by the inverse flame pose
                Rcam = torch.eye(4, dtype=torch.float32)
                Rcam[:3] = poses[i]
                poses[i] = (Rflameinv @ Rcam)[:3]
                # Set the flame pose to identity since it has been applied to the camera
                R = torch.eye(3, dtype=torch.float32)
                T = torch.zeros(3, 1, dtype=torch.float32)

            flame_pose = torch.cat([R.view(-1), T.view(-1)])
            flame_poses.append(flame_pose)
>>>>>>> 9b03d415

            maybe_neck_pose = [] if APPLY_NECK_ROT_TO_FLAME_POSE else [fp["neck_pose"]]
            expr_to_cat = maybe_neck_pose + [fp["jaw_pose"], fp["expr"]]
            flame_exps.append(np.concatenate(expr_to_cat, 1)[0])

        flame_poses = torch.from_numpy(np.array(flame_poses).astype(np.float32))
        flame_exps = torch.from_numpy(np.array(flame_exps).astype(np.float32))
        print(split, flame_poses.shape)
        print(split, flame_exps.shape)
        print("APPLY_FLAME_POSES_TO_CAMS", APPLY_FLAME_POSES_TO_CAMS)

        cameras = Cameras(
            fx=fx,
            fy=fy,
            cx=cx,
            cy=cy,
            distortion_params=distortion_params,
            height=height,
            width=width,
            camera_to_worlds=poses[:, :3, :4],
            camera_type=camera_type,
            metadata={
                "flame_poses": flame_poses,
                "flame_exps": flame_exps,
            },
        )

        assert self.downscale_factor is not None
        cameras.rescale_output_resolution(scaling_factor=1.0 / self.downscale_factor)

        if "applied_transform" in meta:
            applied_transform = torch.tensor(meta["applied_transform"], dtype=transform_matrix.dtype)
            transform_matrix = transform_matrix @ torch.cat(
                [applied_transform, torch.tensor([[0, 0, 0, 1]], dtype=transform_matrix.dtype)], 0
            )
        if "applied_scale" in meta:
            applied_scale = float(meta["applied_scale"])
            scale_factor *= applied_scale

        dataparser_outputs = DataparserOutputs(
            image_filenames=image_filenames,
            cameras=cameras,
            scene_box=scene_box,
            mask_filenames=mask_filenames if len(mask_filenames) > 0 else None,
            dataparser_scale=scale_factor,
            dataparser_transform=transform_matrix,
            metadata={
                "depth_filenames": depth_filenames if len(depth_filenames) > 0 else None,
                "depth_unit_scale_factor": self.config.depth_unit_scale_factor,
            },
        )
        return dataparser_outputs

    def _get_fname(self, filepath: Path, data_dir: Path, downsample_folder_prefix="images_") -> Path:
        """Get the filename of the image file.
        downsample_folder_prefix can be used to point to auxiliary image data, e.g. masks

        filepath: the base file name of the transformations.
        data_dir: the directory of the data that contains the transform file
        downsample_folder_prefix: prefix of the newly generated downsampled images
        """

        if self.downscale_factor is None:
            if self.config.downscale_factor is None:
                test_img = Image.open(data_dir / filepath)
                h, w = test_img.size
                max_res = max(h, w)
                df = 0
                while True:
                    if (max_res / 2 ** (df)) < MAX_AUTO_RESOLUTION:
                        break
                    if not (data_dir / f"{downsample_folder_prefix}{2**(df+1)}" / filepath.name).exists():
                        break
                    df += 1

                self.downscale_factor = 2**df
                CONSOLE.log(f"Auto image downscale factor of {self.downscale_factor}")
            else:
                self.downscale_factor = self.config.downscale_factor

        if self.downscale_factor > 1:
            return data_dir / f"{downsample_folder_prefix}{self.downscale_factor}" / filepath.name
        return data_dir / filepath<|MERGE_RESOLUTION|>--- conflicted
+++ resolved
@@ -316,23 +316,13 @@
         flame_poses, flame_exps = [], []
         assert len(poses) == len(flame_param_fnames)
 
-<<<<<<< HEAD
-        APPLY_FLAME_POSES_TO_CAMS = False  # TODO(LS): rm this later
-=======
         APPLY_FLAME_POSES_TO_CAMS = True  # TODO(LS): rm this later
->>>>>>> 9b03d415
         APPLY_NECK_ROT_TO_FLAME_POSE = False
 
         for i, flame_param_fname in enumerate(flame_param_fnames):
             fp = np.load(flame_param_fname)
-<<<<<<< HEAD
-            # flame_poses.append(np.concatenate([fp["rotation"], fp["translation"]], 1)[0])
-            R = _so3_exp_map(torch.from_numpy(fp["rotation"]).float())[0]  # [3, 3]
-            T = torch.from_numpy(fp["translation"]).float().T  # [3, 1]
-=======
             R = _so3_exp_map(torch.from_numpy(fp["rotation"]).float())[0]  # [3, 3]
             T = torch.from_numpy(fp["translation"]).float()[0]  # [3,]
->>>>>>> 9b03d415
 
             if APPLY_NECK_ROT_TO_FLAME_POSE:
                 neck_rot = _so3_exp_map(torch.from_numpy(fp["neck_pose"]).float())[0]
@@ -350,27 +340,6 @@
                 )
 
                 neck_translation = posed_joints[:, 1]
-<<<<<<< HEAD
-                T = neck_translation[..., None]
-                assert T.shape == (3, 1)
-
-            if APPLY_FLAME_POSES_TO_CAMS:
-                Rflame = torch.eye(4, dtype=torch.float32)
-                Rflame[:3, :3] = R
-                Rflame[:3, 3:] = T
-                Rcam = torch.eye(4, dtype=torch.float32)
-                Rcam[:3] = poses[i]
-                Rflame[:3, :3] = Rflame[:3, :3].T
-                Rflame[:3, 3:] = -Rflame[:3, :3] @ T
-                poses[i] = (Rflame @ Rcam)[:3]
-
-                R = torch.eye(3, dtype=torch.float32)
-                T = torch.zeros(3, 1, dtype=torch.float32)
-
-            flame_pose = torch.cat([R, T], dim=1)
-            assert flame_pose.shape == (3, 4)
-            flame_poses.append(flame_pose.view(-1))
-=======
                 T = neck_translation[...]
                 assert T.shape == (3)
 
@@ -389,7 +358,6 @@
 
             flame_pose = torch.cat([R.view(-1), T.view(-1)])
             flame_poses.append(flame_pose)
->>>>>>> 9b03d415
 
             maybe_neck_pose = [] if APPLY_NECK_ROT_TO_FLAME_POSE else [fp["neck_pose"]]
             expr_to_cat = maybe_neck_pose + [fp["jaw_pose"], fp["expr"]]
